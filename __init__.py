--- conflicted
+++ resolved
@@ -256,7 +256,6 @@
                 profile_path = config[section].get('Path')
 
         for section in config.sections():
-<<<<<<< HEAD
             # the Install section has no relative/absolute info, so check the profiles
             if config[section].get('Path') == profile_path:
                 absolute = config[section].get('IsRelative') == '0'
@@ -268,16 +267,6 @@
     def find_cookie_file():
         cookie_files = []
 
-=======
-            try:
-                if config[section]['Default'] == '1' and config[section]['IsRelative'] == '1':
-                    return template_for_relative.format(config[section]['Path'])
-            except KeyError:
-                continue
-        return None
-
-    def find_cookie_file(self):
->>>>>>> 19d87753
         if sys.platform == 'darwin':
             user_data_path = os.path.expanduser('~/Library/Application Support/Firefox')
         elif sys.platform.startswith('linux'):
