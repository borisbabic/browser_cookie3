# -*- coding: utf-8 -*-

import base64
import configparser
import contextlib
import glob
import http.cookiejar
import json
import os
import shutil
import sqlite3
import struct
import subprocess
import sys
import tempfile
from io import BytesIO
from pathlib import Path
from typing import Dict, List, Union


if sys.platform.startswith('linux') or 'bsd' in sys.platform.lower():
    try:
        import jeepney
        from jeepney.io.blocking import open_dbus_connection
        USE_DBUS_LINUX = False
    except ImportError:
        import dbus
        USE_DBUS_LINUX = True


shadowcopy = None
if sys.platform == 'win32':
    try:
        import shadowcopy
    except ImportError:
        pass


# external dependencies
import lz4.block
from Cryptodome.Cipher import AES
from Cryptodome.Protocol.KDF import PBKDF2
from Cryptodome.Util.Padding import unpad

__doc__ = 'Load browser cookies into a cookiejar'

CHROMIUM_DEFAULT_PASSWORD = b'peanuts'


class BrowserCookieError(Exception):
    pass


def _windows_group_policy_path():
    # we know that we're running under windows at this point so it's safe to do these imports
    from winreg import (HKEY_LOCAL_MACHINE, REG_EXPAND_SZ, REG_SZ,
                        ConnectRegistry, OpenKeyEx, QueryValueEx)
    try:
        root = ConnectRegistry(None, HKEY_LOCAL_MACHINE)
        policy_key = OpenKeyEx(root, r"SOFTWARE\Policies\Google\Chrome")
        user_data_dir, type_ = QueryValueEx(policy_key, "UserDataDir")
        if type_ == REG_EXPAND_SZ:
            user_data_dir = os.path.expandvars(user_data_dir)
        elif type_ != REG_SZ:
            return None
    except OSError:
        return None
    return os.path.join(user_data_dir, "Default", "Cookies")


# Code adapted slightly from https://github.com/Arnie97/chrome-cookies
def _crypt_unprotect_data(
        cipher_text=b'', entropy=b'', reserved=None, prompt_struct=None, is_key=False
):
    # we know that we're running under windows at this point so it's safe to try these imports
    import ctypes
    import ctypes.wintypes

    class DataBlob(ctypes.Structure):
        _fields_ = [
            ('cbData', ctypes.wintypes.DWORD),
            ('pbData', ctypes.POINTER(ctypes.c_char))
        ]

    blob_in, blob_entropy, blob_out = map(
        lambda x: DataBlob(len(x), ctypes.create_string_buffer(x)),
        [cipher_text, entropy, b'']
    )
    desc = ctypes.c_wchar_p()

    CRYPTPROTECT_UI_FORBIDDEN = 0x01

    if not ctypes.windll.crypt32.CryptUnprotectData(
            ctypes.byref(blob_in), ctypes.byref(
                desc), ctypes.byref(blob_entropy),
            reserved, prompt_struct, CRYPTPROTECT_UI_FORBIDDEN, ctypes.byref(
                blob_out)
    ):
        raise RuntimeError('Failed to decrypt the cipher text with DPAPI')

    description = desc.value
    buffer_out = ctypes.create_string_buffer(int(blob_out.cbData))
    ctypes.memmove(buffer_out, blob_out.pbData, blob_out.cbData)
    map(ctypes.windll.kernel32.LocalFree, [desc, blob_out.pbData])
    if is_key:
        return description, buffer_out.raw
    else:
        return description, buffer_out.value


def _get_osx_keychain_password(osx_key_service, osx_key_user):
    """Retrieve password used to encrypt cookies from OSX Keychain"""

    cmd = ['/usr/bin/security', '-q', 'find-generic-password',
           '-w', '-a', osx_key_user, '-s', osx_key_service]
    proc = subprocess.Popen(cmd, stdout=subprocess.PIPE,
                            stderr=subprocess.PIPE)
    out, err = proc.communicate()
    if proc.returncode != 0:
        return CHROMIUM_DEFAULT_PASSWORD     # default password, probably won't work
    return out.strip()


def _expand_win_path(path: Union[dict, str]):
    if not isinstance(path, dict):
        path = {'path': path, 'env': 'APPDATA'}
    return os.path.join(os.getenv(path['env'], ''), path['path'])


def _expand_paths_impl(paths: list, os_name: str):
    """Expands user paths on Linux, OSX, and windows"""

    os_name = os_name.lower()
    assert os_name in ['windows', 'osx', 'linux']

    if not isinstance(paths, list):
        paths = [paths]

    if os_name == 'windows':
        paths = map(_expand_win_path, paths)
    else:
        paths = map(os.path.expanduser, paths)

    for path in paths:
        # glob will return results in arbitrary order. sorted() is use to make output predictable.
        for i in sorted(glob.glob(path)):
            # can use return here without using `_expand_paths()` below.
            yield i
            # but using generator can be useful if we plan to parse all `Cookies` files later.


def _expand_paths(paths: list, os_name: str):
    return next(_expand_paths_impl(paths, os_name), None)


def _normalize_genarate_paths_chromium(paths: Union[str, list], channel: Union[str, list] = None):
    channel = channel or ['']
    if not isinstance(channel, list):
        channel = [channel]
    if not isinstance(paths, list):
        paths = [paths]
    return paths, channel


def _genarate_nix_paths_chromium(paths: Union[str, list], channel: Union[str, list] = None):
    """Generate paths for chromium based browsers on *nix systems."""

    paths, channel = _normalize_genarate_paths_chromium(paths, channel)
    genararated_paths = []
    for chan in channel:
        for path in paths:
            genararated_paths.append(path.format(channel=chan))
    return genararated_paths


def _genarate_win_paths_chromium(paths: Union[str, list], channel: Union[str, list] = None):
    """Generate paths for chromium based browsers on windows"""

    paths, channel = _normalize_genarate_paths_chromium(paths, channel)
    genararated_paths = []
    for chan in channel:
        for path in paths:
            genararated_paths.append(
                {'env': 'APPDATA', 'path': '..\\Local\\' + path.format(channel=chan)})
            genararated_paths.append(
                {'env': 'LOCALAPPDATA', 'path': path.format(channel=chan)})
            genararated_paths.append(
                {'env': 'APPDATA', 'path': path.format(channel=chan)})
    return genararated_paths


def _text_factory(data):
    try:
        return data.decode('utf-8')
    except UnicodeDecodeError:
        return data


class _JeepneyConnection:
    def __init__(self, object_path, bus_name, interface):
        self.__dbus_address = jeepney.DBusAddress(
            object_path, bus_name, interface)

    def __enter__(self):
        self.__connection = open_dbus_connection()
        return self

    def __exit__(self, exc_type, exc_value, traceback):
        self.__connection.close()

    def close(self):
        self.__connection.close()

    def call_method(self, method_name, signature=None, *args):
        method = jeepney.new_method_call(
            self.__dbus_address, method_name, signature, args)
        response = self.__connection.send_and_get_reply(method)
        if response.header.message_type == jeepney.MessageType.error:
            raise RuntimeError(response.body[0])
        return response.body[0] if len(response.body) == 1 else response.body


class _LinuxPasswordManager:
    """Retrieve password used to encrypt cookies from KDE Wallet or SecretService"""

    _APP_ID = 'browser-cookie3'

    def __init__(self, use_dbus):
        if use_dbus:
            self.__methods_map = {
                'kwallet': self.__get_kdewallet_password_dbus,
                'secretstorage': self.__get_secretstorage_item_dbus
            }
        else:
            self.__methods_map = {
                'kwallet': self.__get_kdewallet_password_jeepney,
                'secretstorage': self.__get_secretstorage_item_jeepney
            }

    def get_password(self, os_crypt_name):
        try:
            return self.__get_secretstorage_password(os_crypt_name)
        except RuntimeError:
            pass
        try:
            return self.__methods_map.get('kwallet')(os_crypt_name)
        except RuntimeError:
            pass
        # try default peanuts password, probably won't work
        return CHROMIUM_DEFAULT_PASSWORD

    def __get_secretstorage_password(self, os_crypt_name):
        schemas = ['chrome_libsecret_os_crypt_password_v2',
                   'chrome_libsecret_os_crypt_password_v1']
        for schema in schemas:
            try:
                return self.__methods_map.get('secretstorage')(schema, os_crypt_name)
            except RuntimeError:
                pass
        raise RuntimeError(f'Can not find secret for {os_crypt_name}')

    def __get_secretstorage_item_dbus(self, schema: str, application: str):
        with contextlib.closing(dbus.SessionBus()) as connection:
            try:
                secret_service = dbus.Interface(
                    connection.get_object(
                        'org.freedesktop.secrets', '/org/freedesktop/secrets', False),
                    'org.freedesktop.Secret.Service',
                )
            except dbus.exceptions.DBusException:
                raise RuntimeError(
                    "The name org.freedesktop.secrets was not provided by any .service files")
            object_path = secret_service.SearchItems({
                'xdg:schema': schema,
                'application': application,
            })
            object_path = list(filter(lambda x: len(x), object_path))
            if len(object_path) == 0:
                raise RuntimeError(f'Can not find secret for {application}')
            object_path = object_path[0][0]

            secret_service.Unlock([object_path])
            _, session = secret_service.OpenSession(
                'plain', dbus.String('', variant_level=1))
            _, _, secret, _ = secret_service.GetSecrets(
                [object_path], session)[object_path]
            return bytes(secret)

    def __get_kdewallet_password_dbus(self, os_crypt_name):
        folder = f'{os_crypt_name.capitalize()} Keys'
        key = f'{os_crypt_name.capitalize()} Safe Storage'
        with contextlib.closing(dbus.SessionBus()) as connection:
            try:
                kwalletd5_object = connection.get_object(
                    'org.kde.kwalletd5', '/modules/kwalletd5', False)
            except dbus.exceptions.DBusException:
                raise RuntimeError(
                    "The name org.kde.kwalletd5 was not provided by any .service files")
            kwalletd5 = dbus.Interface(kwalletd5_object, 'org.kde.KWallet')
            handle = kwalletd5.open(
                kwalletd5.networkWallet(), dbus.Int64(0), self._APP_ID)
            if not kwalletd5.hasFolder(handle, folder, self._APP_ID):
                kwalletd5.close(handle, False, self._APP_ID)
                raise RuntimeError(f'KDE Wallet folder {folder} not found.')
            password = kwalletd5.readPassword(
                handle, folder, key, self._APP_ID)
            kwalletd5.close(handle, False, self._APP_ID)
            return password.encode('utf-8')

    def __get_secretstorage_item_jeepney(self, schema, application):
        args = ['/org/freedesktop/secrets', 'org.freedesktop.secrets',
                'org.freedesktop.Secret.Service']
        with _JeepneyConnection(*args) as connection:
            object_path = connection.call_method(
                'SearchItems', 'a{ss}', {'xdg:schema': schema, 'application': application})
            object_path = list(filter(lambda x: len(x), object_path))
            if len(object_path) == 0:
                raise RuntimeError(f'Can not find secret for {application}')
            object_path = object_path[0][0]
            connection.call_method('Unlock', 'ao', [object_path])
            _, session = connection.call_method(
                'OpenSession', 'sv', 'plain', ('s', ''))
            _, _, secret, _ = connection.call_method(
                'GetSecrets', 'aoo', [object_path], session)[object_path]
            return secret

    def __get_kdewallet_password_jeepney(self, os_crypt_name):
        folder = f'{os_crypt_name.capitalize()} Keys'
        key = f'{os_crypt_name.capitalize()} Safe Storage'
        with _JeepneyConnection('/modules/kwalletd5', 'org.kde.kwalletd5', 'org.kde.KWallet') as connection:
            network_wallet = connection.call_method('networkWallet')
            handle = connection.call_method(
                'open', 'sxs', network_wallet, 0, self._APP_ID)
            has_folder = connection.call_method(
                'hasFolder', 'iss', handle, folder, self._APP_ID)
            if not has_folder:
                connection.call_method(
                    'close', 'ibs', handle, False, self._APP_ID)
                raise RuntimeError(f'KDE Wallet folder {folder} not found.')
            password = connection.call_method(
                'readPassword', 'isss', handle, folder, key, self._APP_ID)
            connection.call_method('close', 'ibs', handle, False, self._APP_ID)
            return password.encode('utf-8')


class _DatabaseConnetion():
    def __init__(self, database_file: os.PathLike, try_legacy_first: bool = False):
        self.__database_file = database_file
        self.__temp_cookie_file = None
        self.__connection = None
        self.__methods = [
            self.__sqlite3_connect_readonly,
        ]

        if try_legacy_first:
            self.__methods.insert(0, self.__get_connection_legacy)
        else:
            self.__methods.append(self.__get_connection_legacy)

        if shadowcopy:
            self.__methods.append(self.__get_connection_shadowcopy)

    def __enter__(self):
        return self.get_connection()

    def __exit__(self, exc_type, exc_value, traceback):
        self.close()

    def __check_connection_ok(self, connection):
        try:
            connection.cursor().execute('select 1 from sqlite_master')
            return True
        except sqlite3.OperationalError:
            return False

    def __sqlite3_connect_readonly(self):
        uri = Path(self.__database_file).absolute().as_uri()
        for options in ('?mode=ro', '?mode=ro&nolock=1', '?mode=ro&immutable=1'):
            try:
                con = sqlite3.connect(uri + options, uri=True)
            except sqlite3.OperationalError:
                continue
            if self.__check_connection_ok(con):
                return con

    def __get_connection_legacy(self):
<<<<<<< HEAD
        with tempfile.NamedTemporaryFile(suffix='.sqlite') as tf:
            self.__temp_cookie_file = tf.name
        shutil.copyfile(self.__database_file, self.__temp_cookie_file)
=======
        self.__temp_cookie_file = tempfile.NamedTemporaryFile(
            suffix='.sqlite').name
        try:
            shutil.copyfile(self.__database_file, self.__temp_cookie_file)
        except PermissionError:
            return
        con = sqlite3.connect(self.__temp_cookie_file)
        if self.__check_connection_ok(con):
            return con

    def __get_connection_shadowcopy(self):
        if not shadowcopy:
            raise RuntimeError("shadowcopy is not available")

        self.__temp_cookie_file = tempfile.NamedTemporaryFile(
            suffix='.sqlite').name
        shadowcopy.shadow_copy(self.__database_file, self.__temp_cookie_file)
>>>>>>> fc2cf9ab
        con = sqlite3.connect(self.__temp_cookie_file)
        if self.__check_connection_ok(con):
            return con

    def get_connection(self):
        if self.__connection:
            return self.__connection
        for method in self.__methods:
            con = method()
            if con is not None:
                self.__connection = con
                return con
        raise BrowserCookieError('Unable to read database file')

    def cursor(self):
        return self.connection().cursor()

    def close(self):
        if self.__connection:
            self.__connection.close()
        if self.__temp_cookie_file:
            try:
                os.remove(self.__temp_cookie_file)
            except Exception:
                pass


class ChromiumBased:
    """Super class for all Chromium based browsers"""

    # seconds from 1601-01-01T00:00:00Z to 1970-01-01T00:00:00Z
    UNIX_TO_NT_EPOCH_OFFSET = 11644473600

    def __init__(self, browser: str, cookie_file=None, domain_name="", key_file=None, **kwargs):
        self.salt = b'saltysalt'
        self.iv = b' ' * 16
        self.length = 16
        self.browser = browser
        self.cookie_file = cookie_file
        self.domain_name = domain_name
        self.key_file = key_file
        self.__add_key_and_cookie_file(**kwargs)

    def __add_key_and_cookie_file(self,
                                  linux_cookies=None, windows_cookies=None, osx_cookies=None,
                                  windows_keys=None, os_crypt_name=None, osx_key_service=None, osx_key_user=None):

        if sys.platform == 'darwin':
            password = _get_osx_keychain_password(
                osx_key_service, osx_key_user)
            iterations = 1003  # number of pbkdf2 iterations on mac
            self.v10_key = PBKDF2(password, self.salt, self.length, iterations)
            cookie_file = self.cookie_file or _expand_paths(osx_cookies, 'osx')

        elif sys.platform.startswith('linux') or 'bsd' in sys.platform.lower():
            password = _LinuxPasswordManager(
                USE_DBUS_LINUX).get_password(os_crypt_name)
            iterations = 1
            self.v10_key = PBKDF2(CHROMIUM_DEFAULT_PASSWORD,
                                  self.salt, self.length, iterations)
            self.v11_key = PBKDF2(password, self.salt, self.length, iterations)

            # Due to a bug in previous version of chromium,
            # the key used to encrypt the cookies in some linux systems was empty
            # After the bug was fixed, old cookies are still encrypted with an empty key
            self.v11_empty_key = PBKDF2(
                b'', self.salt, self.length, iterations)

            cookie_file = self.cookie_file or _expand_paths(
                linux_cookies, 'linux')

        elif sys.platform == "win32":
            key_file = self.key_file or _expand_paths(windows_keys, 'windows')

            if key_file:
                with open(key_file, 'rb') as f:
                    key_file_json = json.load(f)
                    key64 = key_file_json['os_crypt']['encrypted_key'].encode(
                        'utf-8')

                    # Decode Key, get rid of DPAPI prefix, unprotect data
                    keydpapi = base64.standard_b64decode(key64)[5:]
                    _, self.v10_key = _crypt_unprotect_data(
                        keydpapi, is_key=True)
            else:
                self.v10_key = None

            # get cookie file from APPDATA

            cookie_file = self.cookie_file

            if not cookie_file:
                if self.browser.lower() == 'chrome' and _windows_group_policy_path():
                    cookie_file = _windows_group_policy_path()
                else:
                    cookie_file = _expand_paths(windows_cookies, 'windows')

        else:
            raise BrowserCookieError(
                "OS not recognized. Works on OSX, Windows, and Linux.")

        if not cookie_file:
            raise BrowserCookieError(
                'Failed to find {} cookie'.format(self.browser))

        self.cookie_file = cookie_file

    def __str__(self):
        return self.browser

    def load(self):
        """Load sqlite cookies into a cookiejar"""
        cj = http.cookiejar.CookieJar()

        with _DatabaseConnetion(self.cookie_file) as con:
            con.text_factory = _text_factory
            cur = con.cursor()
            has_integrity_check_for_cookie_domain = self._has_integrity_check_for_cookie_domain(cur)
            try:
                # chrome <=55
                cur.execute('SELECT host_key, path, secure, expires_utc, name, value, encrypted_value, is_httponly '
                            'FROM cookies WHERE host_key like ?;', ('%{}%'.format(self.domain_name),))
            except sqlite3.OperationalError:
                # chrome >=56
                cur.execute('SELECT host_key, path, is_secure, expires_utc, name, value, encrypted_value, is_httponly '
                            'FROM cookies WHERE host_key like ?;', ('%{}%'.format(self.domain_name),))

            for item in cur.fetchall():
                # Per https://github.com/chromium/chromium/blob/main/base/time/time.h#L5-L7,
                # Chromium-based browsers store cookies' expiration timestamps as MICROSECONDS elapsed
                # since the Windows NT epoch (1601-01-01 0:00:00 GMT), or 0 for session cookies.
                #
                # http.cookiejar stores cookies' expiration timestamps as SECONDS since the Unix epoch
                # (1970-01-01 0:00:00 GMT, or None for session cookies.
                host, path, secure, expires_nt_time_epoch, name, value, enc_value, http_only = item
                if (expires_nt_time_epoch == 0):
                    expires = None
                else:
                    expires = (expires_nt_time_epoch / 1000000) - \
                        self.UNIX_TO_NT_EPOCH_OFFSET

                value = self._decrypt(value, enc_value, has_integrity_check_for_cookie_domain)
                c = create_cookie(host, path, secure, expires,
                                  name, value, http_only)
                cj.set_cookie(c)
        return cj

    @staticmethod
    def _has_integrity_check_for_cookie_domain(con):
        """Starting from version 24, the sha256 of the domain is prepended to the encrypted value
        of the cookie.

        See:
            - https://issues.chromium.org/issues/40185252
            - https://chromium-review.googlesource.com/c/chromium/src/+/5792044
            - https://chromium.googlesource.com/chromium/src/net/+/master/extras/sqlite/sqlite_persistent_cookie_store.cc#193
        """
        try:
            value, = con.execute('SELECT value FROM meta WHERE key = "version";').fetchone()
        except sqlite3.OperationalError:
            return False

        try:
            version = int(value)
        except ValueError:
            return False

        return version >= 24

    @staticmethod
    def _decrypt_windows_chromium(value, encrypted_value):

        if len(value) != 0:
            return value

        if encrypted_value == b"":
            return ""

        _, data = _crypt_unprotect_data(encrypted_value)
        assert isinstance(data, bytes)
        return data.decode()

    def _decrypt(self, value, encrypted_value, has_integrity_check_for_cookie_domain=False):
        """Decrypt encoded cookies"""

        if sys.platform == 'win32':
            try:
                return self._decrypt_windows_chromium(value, encrypted_value)

            # Fix for change in Chrome 80
            except RuntimeError:  # Failed to decrypt the cipher text with DPAPI
                if not self.v10_key:
                    raise RuntimeError(
                        'Failed to decrypt the cipher text with DPAPI and no AES key.')
                # Encrypted cookies should be prefixed with 'v10' according to the
                # Chromium code. Strip it off.
                encrypted_value = encrypted_value[3:]
                nonce, tag = encrypted_value[:12], encrypted_value[-16:]
                aes = AES.new(self.v10_key, AES.MODE_GCM, nonce=nonce)

                # will rise Value Error: MAC check failed byte if the key is wrong,
                # probably we did not got the key and used peanuts
                try:
                    data = aes.decrypt_and_verify(encrypted_value[12:-16], tag)
                except ValueError:
                    raise BrowserCookieError(
                        'Unable to get key for cookie decryption')
                if has_integrity_check_for_cookie_domain:
                    data = data[32:]
                return data.decode()

        if value or (encrypted_value[:3] not in [b'v11', b'v10']):
            return value

        # Encrypted cookies should be prefixed with 'v10' on mac,
        # 'v10' or 'v11' on Linux. Choose key based on this prefix.
        # Reference in chromium code: `OSCryptImpl::DecryptString` in
        # components/os_crypt/os_crypt_linux.cc
        if not hasattr(self, 'v11_key'):
            assert encrypted_value[:3] != b'v11', "v11 keys should only appear on Linux."
        keys = (self.v11_key, self.v11_empty_key) if encrypted_value[:3] == b'v11' else (
            self.v10_key,)
        encrypted_value = encrypted_value[3:]

        for key in keys:
            cipher = AES.new(key, AES.MODE_CBC, self.iv)

            # will rise Value Error: invalid padding byte if the key is wrong,
            # probably we did not got the key and used peanuts
            try:
                decrypted = unpad(cipher.decrypt(
                    encrypted_value), AES.block_size)
                if has_integrity_check_for_cookie_domain:
                    decrypted = decrypted[32:]
                return decrypted.decode('utf-8')
            except ValueError:
                pass
        raise BrowserCookieError('Unable to get key for cookie decryption')


class Chrome(ChromiumBased):
    """Class for Google Chrome"""

    def __init__(self, cookie_file=None, domain_name="", key_file=None):
        args = {
            'linux_cookies': _genarate_nix_paths_chromium(
                [
                    '~/.config/google-chrome{channel}/Default/Cookies',
                    '~/.config/google-chrome{channel}/Profile */Cookies',
                    '~/.var/app/com.google.Chrome/config/google-chrome{channel}/Default/Cookies',
                    '~/.var/app/com.google.Chrome/config/google-chrome{channel}/Profile */Cookies'
                ],
                channel=['', '-beta', '-unstable']
            ),
            'windows_cookies': _genarate_win_paths_chromium(
                [
                    'Google\\Chrome{channel}\\User Data\\Default\\Cookies',
                    'Google\\Chrome{channel}\\User Data\\Default\\Network\\Cookies',
                    'Google\\Chrome{channel}\\User Data\\Profile *\\Cookies',
                    'Google\\Chrome{channel}\\User Data\\Profile *\\Network\\Cookies'
                ],
                channel=['', ' Beta', ' Dev']
            ),
            'osx_cookies': _genarate_nix_paths_chromium(
                [
                    '~/Library/Application Support/Google/Chrome{channel}/Default/Cookies',
                    '~/Library/Application Support/Google/Chrome{channel}/Profile */Cookies'
                ],
                channel=['', ' Beta', ' Dev']
            ),
            'windows_keys': _genarate_win_paths_chromium(
                'Google\\Chrome{channel}\\User Data\\Local State',
                channel=['', ' Beta', ' Dev']
            ),
            'os_crypt_name': 'chrome',
            'osx_key_service': 'Chrome Safe Storage',
            'osx_key_user': 'Chrome'
        }
        super().__init__(browser='Chrome', cookie_file=cookie_file,
                         domain_name=domain_name, key_file=key_file, **args)


class Arc(ChromiumBased):
    """Class for Arc"""

    def __init__(self, cookie_file=None, domain_name="", key_file=None):
        args = {
            'osx_cookies': _genarate_nix_paths_chromium(
                [
                    '~/Library/Application Support/Arc/User Data/Default/Cookies',
                    '~/Library/Application Support/Arc/User Data/Profile */Cookies'
                ],
                channel=['']
            ),
            'os_crypt_name': 'chrome',
            'osx_key_service': 'Arc Safe Storage',
            'osx_key_user': 'Arc'
        }
        super().__init__(browser='Arc', cookie_file=cookie_file,
                         domain_name=domain_name, key_file=key_file, **args)


class Chromium(ChromiumBased):
    """Class for Chromium"""

    def __init__(self, cookie_file=None, domain_name="", key_file=None):
        args = {
            'linux_cookies': [
                '~/.config/chromium/Default/Cookies',
                '~/.config/chromium/Profile */Cookies',
                '~/.var/app/org.chromium.Chromium/config/chromium/Default/Cookies',
                '~/.var/app/org.chromium.Chromium/config/chromium/Profile */Cookies'
            ],
            'windows_cookies': _genarate_win_paths_chromium(
                [
                    'Chromium\\User Data\\Default\\Cookies',
                    'Chromium\\User Data\\Default\\Network\\Cookies',
                    'Chromium\\User Data\\Profile *\\Cookies',
                    'Chromium\\User Data\\Profile *\\Network\\Cookies'
                ]
            ),
            'osx_cookies': [
                '~/Library/Application Support/Chromium/Default/Cookies',
                '~/Library/Application Support/Chromium/Profile */Cookies'
            ],
            'windows_keys': _genarate_win_paths_chromium(
                'Chromium\\User Data\\Local State'
            ),
            'os_crypt_name': 'chromium',
            'osx_key_service': 'Chromium Safe Storage',
            'osx_key_user': 'Chromium'
        }
        super().__init__(browser='Chromium', cookie_file=cookie_file,
                         domain_name=domain_name, key_file=key_file, **args)


class Opera(ChromiumBased):
    """Class for Opera"""

    def __init__(self, cookie_file=None, domain_name="", key_file=None):
        args = {
            'linux_cookies': [
                '~/.config/opera/Cookies',
                '~/.config/opera-beta/Cookies',
                '~/.config/opera-developer/Cookies',
                '~/.var/app/com.opera.Opera/config/opera/Cookies'
                '~/.var/app/com.opera.Opera/config/opera-beta/Cookies'
                '~/.var/app/com.opera.Opera/config/opera-developer/Cookies'
            ],
            'windows_cookies': _genarate_win_paths_chromium(
                [
                    'Opera Software\\Opera {channel}\\Cookies',
                    'Opera Software\\Opera {channel}\\Network\\Cookies'
                ],
                channel=['Stable', 'Next', 'Developer']
            ),
            'osx_cookies': [
                '~/Library/Application Support/com.operasoftware.Opera/Cookies',
                '~/Library/Application Support/com.operasoftware.OperaNext/Cookies',
                '~/Library/Application Support/com.operasoftware.OperaDeveloper/Cookies'
            ],
            'windows_keys': _genarate_win_paths_chromium(
                'Opera Software\\Opera {channel}\\Local State',
                channel=['Stable', 'Next', 'Developer']
            ),
            'os_crypt_name': 'chromium',
            'osx_key_service': 'Opera Safe Storage',
            'osx_key_user': 'Opera'
        }
        super().__init__(browser='Opera', cookie_file=cookie_file,
                         domain_name=domain_name, key_file=key_file, **args)


class OperaGX(ChromiumBased):
    """Class for Opera GX"""

    def __init__(self, cookie_file=None, domain_name="", key_file=None):
        args = {
            'linux_cookies': [],  # Not available on Linux
            'windows_cookies': _genarate_win_paths_chromium(
                [
                    'Opera Software\\Opera GX {channel}\\Cookies',
                    'Opera Software\\Opera GX {channel}\\Network\\Cookies'
                ],
                channel=['Stable']
            ),
            'osx_cookies': ['~/Library/Application Support/com.operasoftware.OperaGX/Cookies'],
            'windows_keys': _genarate_win_paths_chromium(
                'Opera Software\\Opera GX {channel}\\Local State',
                channel=['Stable']
            ),
            'os_crypt_name': 'chromium',
            'osx_key_service': 'Opera Safe Storage',
            'osx_key_user': 'Opera'
        }
        super().__init__(browser='Opera GX', cookie_file=cookie_file,
                         domain_name=domain_name, key_file=key_file, **args)


class Brave(ChromiumBased):
    def __init__(self, cookie_file=None, domain_name="", key_file=None):
        args = {
            'linux_cookies': _genarate_nix_paths_chromium(
                [
                    '~/.config/BraveSoftware/Brave-Browser{channel}/Default/Cookies',
                    '~/.config/BraveSoftware/Brave-Browser{channel}/Profile */Cookies',
                    '~/.var/app/com.brave.Browser/config/BraveSoftware/Brave-Browser{channel}/Default/Cookies',
                    '~/.var/app/com.brave.Browser/config/BraveSoftware/Brave-Browser{channel}/Profile */Cookies'
                ],
                channel=['', '-Beta', '-Dev', '-Nightly']
            ),
            'windows_cookies': _genarate_win_paths_chromium(
                [
                    'BraveSoftware\\Brave-Browser{channel}\\User Data\\Default\\Cookies',
                    'BraveSoftware\\Brave-Browser{channel}\\User Data\\Default\\Network\\Cookies',
                    'BraveSoftware\\Brave-Browser{channel}\\User Data\\Profile *\\Cookies',
                    'BraveSoftware\\Brave-Browser{channel}\\User Data\\Profile *\\Network\\Cookies'
                ],
                channel=['', '-Beta', '-Dev', '-Nightly']
            ),
            'osx_cookies': _genarate_nix_paths_chromium(
                [
                    '~/Library/Application Support/BraveSoftware/Brave-Browser{channel}/Default/Cookies',
                    '~/Library/Application Support/BraveSoftware/Brave-Browser{channel}/Profile */Cookies'
                ],
                channel=['', '-Beta', '-Dev', '-Nightly']
            ),
            'windows_keys': _genarate_win_paths_chromium(
                'BraveSoftware\\Brave-Browser{channel}\\User Data\\Local State',
                channel=['', '-Beta', '-Dev', '-Nightly']
            ),
            'os_crypt_name': 'brave',
            'osx_key_service': 'Brave Safe Storage',
            'osx_key_user': 'Brave'
        }
        super().__init__(browser='Brave', cookie_file=cookie_file,
                         domain_name=domain_name, key_file=key_file, **args)


class Edge(ChromiumBased):
    """Class for Microsoft Edge"""

    def __init__(self, cookie_file=None, domain_name="", key_file=None):
        args = {
            'linux_cookies': _genarate_nix_paths_chromium(
                [
                    '~/.config/microsoft-edge{channel}/Default/Cookies',
                    '~/.config/microsoft-edge{channel}/Profile */Cookies',
                    "~/.var/app/com.microsoft.Edge/config/microsoft-edge{channel}/Default/Cookies",
                    "~/.var/app/com.microsoft.Edge/config/microsoft-edge{channel}/Profile */Cookies",
                ],
                channel=['', '-beta', '-dev']
            ),
            'windows_cookies': _genarate_win_paths_chromium(
                [
                    'Microsoft\\Edge{channel}\\User Data\\Default\\Cookies',
                    'Microsoft\\Edge{channel}\\User Data\\Default\\Network\\Cookies',
                    'Microsoft\\Edge{channel}\\User Data\\Profile *\\Cookies',
                    'Microsoft\\Edge{channel}\\User Data\\Profile *\\Network\\Cookies'
                ],
                channel=['', ' Beta', ' Dev', ' SxS']
            ),
            'osx_cookies': _genarate_nix_paths_chromium(
                [
                    '~/Library/Application Support/Microsoft Edge{channel}/Default/Cookies',
                    '~/Library/Application Support/Microsoft Edge{channel}/Profile */Cookies'
                ],
                channel=['', ' Beta', ' Dev', ' Canary']
            ),
            'windows_keys': _genarate_win_paths_chromium(
                'Microsoft\\Edge{channel}\\User Data\\Local State',
                channel=['', ' Beta', ' Dev', ' SxS']
            ),
            'os_crypt_name': 'chromium',
            'osx_key_service': 'Microsoft Edge Safe Storage',
            'osx_key_user': 'Microsoft Edge'
        }
        super().__init__(browser='Edge', cookie_file=cookie_file,
                         domain_name=domain_name, key_file=key_file, **args)


class Vivaldi(ChromiumBased):
    """Class for Vivaldi Browser"""

    def __init__(self, cookie_file=None, domain_name="", key_file=None):
        args = {
            'linux_cookies': [
                '~/.config/vivaldi/Default/Cookies',
                '~/.config/vivaldi/Profile */Cookies',
                '~/.config/vivaldi-snapshot/Default/Cookies',
                '~/.config/vivaldi-snapshot/Profile */Cookies',
                '~/.var/app/com.vivaldi.Vivaldi/config/vivaldi/Default/Cookies',
                '~/.var/app/com.vivaldi.Vivaldi/config/vivaldi/Profile */Cookies'
            ],
            'windows_cookies': _genarate_win_paths_chromium(
                [
                    'Vivaldi\\User Data\\Default\\Cookies',
                    'Vivaldi\\User Data\\Default\\Network\\Cookies',
                    'Vivaldi\\User Data\\Profile *\\Cookies',
                    'Vivaldi\\User Data\\Profile *\\Network\\Cookies'
                ]
            ),
            'osx_cookies': [
                '~/Library/Application Support/Vivaldi/Default/Cookies',
                '~/Library/Application Support/Vivaldi/Profile */Cookies'
            ],
            'windows_keys': _genarate_win_paths_chromium(
                'Vivaldi\\User Data\\Local State'
            ),
            'os_crypt_name': 'chrome',
            'osx_key_service': 'Vivaldi Safe Storage',
            'osx_key_user': 'Vivaldi'
        }
        super().__init__(browser='Vivaldi', cookie_file=cookie_file,
                         domain_name=domain_name, key_file=key_file, **args)


class FirefoxBased:
    """Superclass for Firefox based browsers"""

    def __init__(self, browser_name, cookie_file=None, domain_name="", **kwargs):
        self.browser_name = browser_name
        self.cookie_file = cookie_file or self.__find_cookie_file(**kwargs)
        # current sessions are saved in sessionstore.js
        self.session_file = os.path.join(
            os.path.dirname(self.cookie_file), 'sessionstore.js')
        self.session_file_lz4 = os.path.join(os.path.dirname(
            self.cookie_file), 'sessionstore-backups', 'recovery.jsonlz4')
        # domain name to filter cookies by
        self.domain_name = domain_name

    def __str__(self):
        return self.browser_name

    @staticmethod
    def get_default_profile(user_data_path):
        config = configparser.ConfigParser()
        profiles_ini_path = glob.glob(os.path.join(
            user_data_path + '**', 'profiles.ini'))
        fallback_path = user_data_path + '**'

        if not profiles_ini_path:
            return fallback_path

        profiles_ini_path = profiles_ini_path[0]
        config.read(profiles_ini_path, encoding="utf8")

        profile_path = None
        for section in config.sections():
            if section.startswith('Install'):
                profile_path = config[section].get('Default')
                break
            # in ff 72.0.1, if both an Install section and one with Default=1 are present, the former takes precedence
            elif config[section].get('Default') == '1' and not profile_path:
                profile_path = config[section].get('Path')

        for section in config.sections():
            # the Install section has no relative/absolute info, so check the profiles
            if config[section].get('Path') == profile_path:
                absolute = config[section].get('IsRelative') == '0'
                return profile_path if absolute else os.path.join(os.path.dirname(profiles_ini_path), profile_path)

        return fallback_path

    def __expand_and_check_path(self, paths: Union[str, List[str], Dict[str, str], List[Dict[str, str]]]) -> str:
        """Expands a path to a list of paths and returns the first one that exists"""
        if not isinstance(paths, list):
            paths = [paths]
        for path in paths:
            if isinstance(path, dict):
                expanded = _expand_win_path(path)
            else:
                expanded = os.path.expanduser(path)
            if os.path.isdir(expanded):
                return expanded
        raise BrowserCookieError(
            f'Could not find {self.browser_name} profile directory')

    def __find_cookie_file(self, linux_data_dirs=None, windows_data_dirs=None, osx_data_dirs=None):
        cookie_files = []

        if sys.platform == 'darwin':
            user_data_path = self.__expand_and_check_path(osx_data_dirs)
        elif sys.platform.startswith('linux') or 'bsd' in sys.platform.lower():
            user_data_path = self.__expand_and_check_path(linux_data_dirs)
        elif sys.platform == 'win32':
            user_data_path = self.__expand_and_check_path(windows_data_dirs)
        else:
            raise BrowserCookieError(
                'Unsupported operating system: ' + sys.platform)

        cookie_files = glob.glob(os.path.join(FirefoxBased.get_default_profile(user_data_path), 'cookies.sqlite')) \
            or cookie_files

        if cookie_files:
            return cookie_files[0]
        else:
            raise BrowserCookieError(
                f'Failed to find {self.browser_name} cookie file')

    @staticmethod
    def __create_session_cookie(cookie_json):
        return create_cookie(cookie_json.get('host', ''), cookie_json.get('path', ''),
                             cookie_json.get('secure', False), None,
                             cookie_json.get('name', ''), cookie_json.get(
                                 'value', ''),
                             cookie_json.get('httponly', False))

    def __add_session_cookies(self, cj):
        if not os.path.exists(self.session_file):
            return
        try:
            with open(self.session_file, 'rb') as file_obj:
                json_data = json.load(file_obj)
        except ValueError as e:
            print(f'Error parsing {self.browser_name} session JSON:', str(e))
        else:
            for window in json_data.get('windows', []):
                for cookie in window.get('cookies', []):
                    if self.domain_name == '' or self.domain_name in cookie.get('host', ''):
                        cj.set_cookie(
                            FirefoxBased.__create_session_cookie(cookie))

    def __add_session_cookies_lz4(self, cj):
        if not os.path.exists(self.session_file_lz4):
            return
        try:
            with open(self.session_file_lz4, 'rb') as file_obj:
                file_obj.read(8)
                json_data = json.loads(lz4.block.decompress(file_obj.read()))
        except ValueError as e:
            print(
                f'Error parsing {self.browser_name} session JSON LZ4:', str(e))
        else:
            for cookie in json_data.get('cookies', []):
                if self.domain_name == '' or self.domain_name in cookie.get('host', ''):
                    cj.set_cookie(FirefoxBased.__create_session_cookie(cookie))

    def load(self):
        cj = http.cookiejar.CookieJar()
        # firefoxbased seems faster with legacy mode
        with _DatabaseConnetion(self.cookie_file, True) as con:
            cur = con.cursor()
            cur.execute('select host, path, isSecure, expiry, name, value, isHttpOnly from moz_cookies '
                        'where host like ?', ('%{}%'.format(self.domain_name),))

            for item in cur.fetchall():
                host, path, secure, expires, name, value, http_only = item
                c = create_cookie(host, path, secure, expires,
                                  name, value, http_only)
                cj.set_cookie(c)

        self.__add_session_cookies(cj)
        self.__add_session_cookies_lz4(cj)

        return cj


class Firefox(FirefoxBased):
    """Class for Firefox"""

    def __init__(self, cookie_file=None, domain_name=""):
        args = {
            'linux_data_dirs': [
                '~/snap/firefox/common/.mozilla/firefox',
                '~/.mozilla/firefox'
            ],
            'windows_data_dirs': [
                {'env': 'APPDATA', 'path': r'Mozilla\Firefox'},
                {'env': 'LOCALAPPDATA', 'path': r'Mozilla\Firefox'}
            ],
            'osx_data_dirs': [
                '~/Library/Application Support/Firefox'
            ]
        }
        super().__init__('Firefox', cookie_file, domain_name, **args)


class LibreWolf(FirefoxBased):
    """Class for LibreWolf"""

    def __init__(self, cookie_file=None, domain_name=""):
        args = {
            'linux_data_dirs': [
                '~/snap/librewolf/common/.librewolf',
                '~/.librewolf'
            ],
            'windows_data_dirs': [
                {'env': 'APPDATA', 'path': 'librewolf'},
                {'env': 'LOCALAPPDATA', 'path': 'librewolf'}
            ],
            'osx_data_dirs': [
                '~/Library/Application Support/librewolf'
            ]
        }
        super().__init__('LibreWolf', cookie_file, domain_name, **args)


class Safari:
    """Class for Safari"""

    APPLE_TO_UNIX_TIME = 978307200
    NEW_ISSUE_URL = 'https://github.com/borisbabic/browser_cookie3/issues/new'
    NEW_ISSUE_MESSAGE = f'Page format changed.\nPlease create a new issue on: {NEW_ISSUE_URL}'
    safari_cookies = [
        '~/Library/Containers/com.apple.Safari/Data/Library/Cookies/Cookies.binarycookies',
        '~/Library/Cookies/Cookies.binarycookies'
    ]

    def __init__(self, cookie_file=None, domain_name="") -> None:
        self.__offset = 0
        self.__domain_name = domain_name
        self.__buffer = None
        self.__open_file(cookie_file)
        self.__parse_header()

    def __del__(self):
        if self.__buffer:
            self.__buffer.close()

    def __open_file(self, cookie_file):
        cookie_file = cookie_file or _expand_paths(self.safari_cookies, 'osx')
        if not cookie_file:
            raise BrowserCookieError('Can not find Safari cookie file')
        self.__buffer = open(cookie_file, 'rb')

    def __read_file(self, size: int, offset: int = None):
        if offset is not None:
            self.__offset = offset
        self.__buffer.seek(self.__offset)
        self.__offset += size
        return BytesIO(self.__buffer.read(size))

    def __parse_header(self):
        assert self.__buffer.read(4) == b'cook', 'Not a safari cookie file'
        self.__total_page = struct.unpack('>I', self.__buffer.read(4))[0]

        self.__page_sizes = []
        for _ in range(self.__total_page):
            self.__page_sizes.append(struct.unpack(
                '>I', self.__buffer.read(4))[0])

    @staticmethod
    def __read_until_null(file: BytesIO, decode: bool = True):
        data = []
        while True:
            byte = file.read(1)
            if byte == b'\x00':
                break
            data.append(byte)
        data = b''.join(data)
        if decode:
            data = data.decode('utf-8')
        return data

    def __parse_cookie(self, page: BytesIO, cookie_offset: int):
        page.seek(cookie_offset)
        # cookie size, keep it for future use and better understanding
        _ = struct.unpack('<I', page.read(4))[0]
        page.seek(4, 1)  # skip 4-bytes unknown data
        flags = struct.unpack('<I', page.read(4))[0]
        page.seek(4, 1)  # skip 4-bytes unknown data
        is_secure = bool(flags & 0x1)
        is_httponly = bool(flags & 0x4)

        host_offset = struct.unpack('<I', page.read(4))[0]
        name_offset = struct.unpack('<I', page.read(4))[0]
        path_offset = struct.unpack('<I', page.read(4))[0]
        value_offset = struct.unpack('<I', page.read(4))[0]
        comment_offset = struct.unpack('<I', page.read(4))[0]

        assert page.read(4) == b'\x00\x00\x00\x00', self.NEW_ISSUE_MESSAGE
        expiry_date = int(struct.unpack('<d', page.read(8))[
                          0] + self.APPLE_TO_UNIX_TIME)  # convert to unix time
        # creation time, keep it for future use and better understanding
        _ = int(struct.unpack('<d', page.read(8))[
            0] + self.APPLE_TO_UNIX_TIME)  # convert to unix time

        page.seek(cookie_offset + host_offset, 0)
        host = self.__read_until_null(page)
        page.seek(cookie_offset + name_offset, 0)
        name = self.__read_until_null(page)
        page.seek(cookie_offset + path_offset, 0)
        path = self.__read_until_null(page)
        page.seek(cookie_offset + value_offset, 0)
        value = self.__read_until_null(page)
        if comment_offset:
            page.seek(cookie_offset + comment_offset, 0)
            # comment, keep it for future use and better understanding
            _ = self.__read_until_null(page)

        return create_cookie(host, path, is_secure, expiry_date, name, value, is_httponly)

    def __domain_filter(self, cookie: http.cookiejar.Cookie):
        if not self.__domain_name:
            return True
        return self.__domain_name in cookie.domain

    def __parse_page(self, page_index: int):
        offset = 8 + self.__total_page * 4 + \
            sum(self.__page_sizes[:page_index])
        page = self.__read_file(self.__page_sizes[page_index], offset)
        assert page.read(4) == b'\x00\x00\x01\x00', self.NEW_ISSUE_MESSAGE
        n_cookies = struct.unpack('<I', page.read(4))[0]
        cookie_offsets = []
        for _ in range(n_cookies):
            cookie_offsets.append(struct.unpack('<I', page.read(4))[0])
        assert page.read(4) == b'\x00\x00\x00\x00', self.NEW_ISSUE_MESSAGE

        for offset in cookie_offsets:
            yield self.__parse_cookie(page, offset)

    def load(self):
        cj = http.cookiejar.CookieJar()
        for i in range(self.__total_page):
            for cookie in self.__parse_page(i):
                if self.__domain_filter(cookie):
                    cj.set_cookie(cookie)
        return cj


class Lynx:
    """Class for Lynx"""

    lynx_cookies = [
        '~/.lynx_cookies', # most systems, see lynx man page
        '~/cookies'        # MS-DOS
    ]

    def __init__(self, cookie_file=None, domain_name=""):
        self.cookie_file = _expand_paths(cookie_file or self.lynx_cookies, 'linux')
        self.domain_name = domain_name

    def load(self):
        cj = http.cookiejar.CookieJar()
        if not self.cookie_file:
            raise BrowserCookieError('Cannot find Lynx cookie file')
        with open(self.cookie_file) as f:
            for line in f.read().splitlines():
                # documentation in source code of lynx, file src/LYCookie.c
                domain, domain_specified, path, secure, expires, name, value = \
                        [None if word == '' else word for word in line.split('\t')]
                domain_specified = domain_specified == 'TRUE'
                secure = secure == 'TRUE'
                if domain.find(self.domain_name) >= 0:
                    cookie = create_cookie(domain, path, secure, expires, name,
                            value, False)
                    cj.set_cookie(cookie)
        return cj


class W3m:
    """Class for W3m"""

    # see documentation in source code of w3m, file fm.h
    COO_USE = 1
    COO_SECURE = 2
    COO_DOMAIN = 4
    COO_PATH = 8
    COO_DISCARD = 16
    COO_OVERRIDE = 32
    w3m_cookies = [
        '~/.w3m/cookie'
    ]

    def __init__(self, cookie_file=None, domain_name=""):
        self.cookie_file = _expand_paths(cookie_file or self.w3m_cookies, 'linux')
        self.domain_name = domain_name

    def load(self):
        cj = http.cookiejar.CookieJar()
        if not self.cookie_file:
            raise BrowserCookieError('Cannot find W3m cookie file')
        with open(self.cookie_file) as f:
            for line in f.read().splitlines():
                # see documentation in source code of w3m, file cookie.c
                url, name, value, expires, domain, path, flag, version, comment, \
                        port, comment_url = \
                        [None if word == '' else word for word in line.split('\t')]
                flag = int(flag)
                expires = int(expires)
                secure = bool(flag & self.COO_SECURE)
                domain_specified = bool(flag & self.COO_DOMAIN)
                path_specified = bool(flag & self.COO_PATH)
                discard = bool(flag & self.COO_DISCARD)
                if domain.find(self.domain_name) >= 0:
                    cookie = http.cookiejar.Cookie(version, name, value, port,
                            bool(port), domain, domain_specified,
                            domain.startswith('.'), path, path_specified, secure,
                            expires, discard, comment, comment_url, {})
                    cj.set_cookie(cookie)
        return cj


def create_cookie(host, path, secure, expires, name, value, http_only):
    """Shortcut function to create a cookie"""
    # HTTPOnly flag goes in _rest, if present (see https://github.com/python/cpython/pull/17471/files#r511187060)
    return http.cookiejar.Cookie(0, name, value, None, False, host, host.startswith('.'), host.startswith('.'), path,
                                 True, secure, expires, False, None, None,
                                 {'HTTPOnly': ''} if http_only else {})


def chrome(cookie_file=None, domain_name="", key_file=None):
    """Returns a cookiejar of the cookies used by Chrome. Optionally pass in a
    domain name to only load cookies from the specified domain
    """
    return Chrome(cookie_file, domain_name, key_file).load()


def arc(cookie_file=None, domain_name="", key_file=None):
    """Returns a cookiejar of the cookies used by Arc. Optionally pass in a
    domain name to only load cookies from the specified domain
    """
    return Arc(cookie_file, domain_name, key_file).load()


def chromium(cookie_file=None, domain_name="", key_file=None):
    """Returns a cookiejar of the cookies used by Chromium. Optionally pass in a
    domain name to only load cookies from the specified domain
    """
    return Chromium(cookie_file, domain_name, key_file).load()


def opera(cookie_file=None, domain_name="", key_file=None):
    """Returns a cookiejar of the cookies used by Opera. Optionally pass in a
    domain name to only load cookies from the specified domain
    """
    return Opera(cookie_file, domain_name, key_file).load()


def opera_gx(cookie_file=None, domain_name="", key_file=None):
    """Returns a cookiejar of the cookies used by Opera GX. Optionally pass in a
    domain name to only load cookies from the specified domain
    """
    return OperaGX(cookie_file, domain_name, key_file).load()


def brave(cookie_file=None, domain_name="", key_file=None):
    """Returns a cookiejar of the cookies and sessions used by Brave. Optionally
    pass in a domain name to only load cookies from the specified domain
    """
    return Brave(cookie_file, domain_name, key_file).load()


def edge(cookie_file=None, domain_name="", key_file=None):
    """Returns a cookiejar of the cookies used by Microsoft Edge. Optionally pass in a
    domain name to only load cookies from the specified domain
    """
    return Edge(cookie_file, domain_name, key_file).load()


def vivaldi(cookie_file=None, domain_name="", key_file=None):
    """Returns a cookiejar of the cookies used by Vivaldi Browser. Optionally pass in a
    domain name to only load cookies from the specified domain
    """
    return Vivaldi(cookie_file, domain_name, key_file).load()


def firefox(cookie_file=None, domain_name=""):
    """Returns a cookiejar of the cookies and sessions used by Firefox. Optionally
    pass in a domain name to only load cookies from the specified domain
    """
    return Firefox(cookie_file, domain_name).load()


def librewolf(cookie_file=None, domain_name=""):
    """Returns a cookiejar of the cookies and sessions used by LibreWolf. Optionally
    pass in a domain name to only load cookies from the specified domain
    """
    return LibreWolf(cookie_file, domain_name).load()


def safari(cookie_file=None, domain_name=""):
    """Returns a cookiejar of the cookies and sessions used by Safari. Optionally
    pass in a domain name to only load cookies from the specified domain
    """
    return Safari(cookie_file, domain_name).load()


def lynx(cookie_file=None, domain_name=""):
    """Returns a cookiejar of the cookies and sessions used by Lynx. Optionally
    pass in a domain name to only load cookies from the specified domain
    """
    return Lynx(cookie_file, domain_name).load()


def w3m(cookie_file=None, domain_name=""):
    """Returns a cookiejar of the cookies and sessions used by W3m. Optionally
    pass in a domain name to only load cookies from the specified domain
    """
    return W3m(cookie_file, domain_name).load()


def load(domain_name=""):
    """Try to load cookies from all supported browsers and return combined cookiejar
    Optionally pass in a domain name to only load cookies from the specified domain
    """
    cj = http.cookiejar.CookieJar()
    for cookie_fn in [chrome, chromium, opera, opera_gx, brave, edge, vivaldi, firefox, librewolf, safari]:
        try:
            for cookie in cookie_fn(domain_name=domain_name):
                cj.set_cookie(cookie)
        except BrowserCookieError:
            pass
    return cj


if __name__ == '__main__':
    print(load())<|MERGE_RESOLUTION|>--- conflicted
+++ resolved
@@ -384,13 +384,8 @@
                 return con
 
     def __get_connection_legacy(self):
-<<<<<<< HEAD
         with tempfile.NamedTemporaryFile(suffix='.sqlite') as tf:
             self.__temp_cookie_file = tf.name
-        shutil.copyfile(self.__database_file, self.__temp_cookie_file)
-=======
-        self.__temp_cookie_file = tempfile.NamedTemporaryFile(
-            suffix='.sqlite').name
         try:
             shutil.copyfile(self.__database_file, self.__temp_cookie_file)
         except PermissionError:
@@ -406,7 +401,6 @@
         self.__temp_cookie_file = tempfile.NamedTemporaryFile(
             suffix='.sqlite').name
         shadowcopy.shadow_copy(self.__database_file, self.__temp_cookie_file)
->>>>>>> fc2cf9ab
         con = sqlite3.connect(self.__temp_cookie_file)
         if self.__check_connection_ok(con):
             return con
