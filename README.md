--- conflicted
+++ resolved
@@ -1,249 +1,130 @@
-<<<<<<< HEAD
-This is a python3 fork of [Richard Penman's Browser Cookie](https://github.com/richardpenman/browsercookie)
-
-# Browser Cookie #
-
-* ***What does it do?*** Loads cookies used by your web browser into a cookiejar object.
-* ***Why is it useful?*** This means you can use python to download and get the same content you see in the web browser without needing to login.
-* ***Which browsers are supported?*** Currently Chrome and Firefox.
-* ***How are the cookies stored?*** In a sqlite database in your home directory.
-
-## Install ##
-```
-#!bash
-
-    pip3 install browser-cookie3
-
-```
-
-
-## Usage ##
-
-Here is a *dangerous* hack to extract the title from a webpage:
-```
-#!python
->>> import re
->>> get_title = lambda html: re.findall('<title>(.*?)</title>', html, flags=re.DOTALL)[0].strip()
-```
-
-And here is the webpage title when downloaded normally:
-```
-#!python
->>> import urllib2
->>> url = 'https://bitbucket.org/'
->>> public_html = urllib2.urlopen(url).read()
->>> get_title(public_html)
-'Git and Mercurial code management for teams'
-```
-
-Now let's try with browser_cookie3 - make sure you are logged into Bitbucket in Firefox before trying this example:
-```
-#!python
-
->>> import browser_cookie3
->>> cj = browser_cookie3.firefox()
->>> opener = urllib2.build_opener(urllib2.HTTPCookieProcessor(cj))
->>> login_html = opener.open(url).read()
->>> get_title(login_html)
-'richardpenman / home &mdash; Bitbucket'
-```
-
-You should see your own username here, meaning the module successfully loaded the cookies from Firefox.
-
-Here is an alternative example with [requests](http://docs.python-requests.org/en/latest/), this time loading the Chrome cookies. Again make sure you are logged into Bitbucket in Chrome before running this:
-```
-#!python
-
->>> import browser_cookie3
->>> import requests
->>> cj = browser_cookie3.chrome()
->>> r = requests.get(url, cookies=cj)
->>> get_title(r.content)
-'richardpenman / home &mdash; Bitbucket'
-```
-
-Alternatively if you don't know/care which browser has the cookies you want then all available browser cookies can be loaded:
-```
-#!python
-
->>> import browser_cookie3
->>> import requests
->>> cj = browser_cookie3.load()
->>> r = requests.get(url, cookies=cj)
->>> get_title(r.content)
-'richardpenman / home &mdash; Bitbucket'
-```
-
-Alternatively if you are only interested in cookies from a specific domain, you can specify a domain filter.
-```
-#!python
-
->>> import browser_cookie3
->>> import requests
->>> cj = browser_cookie3.chrome(domain_name='www.bitbucket.com')
->>> r = requests.get(url, cookies=cj)
->>> get_title(r.content)
-'richardpenman / home &mdash; Bitbucket'
-```
-## Fresh cookie files
-Creating and testing a fresh cookie file can help eliminate some possible user specific issues. It also allows you to upload a cookie file you are having issus with, since you should never upload your main cookie file!
-### Chrome and chromium
-For linux and assumably mac:
-
-Run `google-chrome-stable --user-data-dir=browser_cookie3 #replace google-chrome-stable with your command to start chrome/chromium` and when you close the browser you will have a new cookie file at `browser_cookie3/Default/Cookies`
-
-If you want to share a cookie file then visit some site that will generate cookie (without logging in!), example https://www.theverge.com/ will save cookies after you accept the GDPR notice.
-
-## Planned backwards incompatible changes for 1.0
-- more sensible cookie file checking order, like first using the default defined in profiles.ini for firefox
-
-## Contribute ##
-So far the following platforms are supported:
-
-* **Chrome:** Linux, OSX, Windows
-* **Firefox:** Linux, OSX, Windows
-
-## Testing Dates  ##
-
-OS      | Chrome | Firefox |
-:------ | :----: | :-----: |
-Mac     | 1/6/16 | 1/6/16  |
-Linux   | 1/6/16 | 1/6/16  |
-Windows | 1/6/16 | n/a     |
-
-However I only tested on a single version of each browser and so am not sure if the cookie sqlite format changes location or format in earlier/later versions. If you experience a problem please [open an issue](https://github.com/borisbabic/browser_cookie3/issues/new) which includes details of the browser version and operating system. Also patches to support other browsers are very welcome, particularly for Chrome and Internet Explorer on Windows.
-
-## Acknowledgements ##
-Special thanks to Nathan Henrie for his example of [how to decode the Chrome cookies](http://n8henrie.com/2013/11/use-chromes-cookies-for-easier-downloading-with-python-requests/).
-=======
-This is a python3 fork of [Richard Penman's Browser Cookie](https://bitbucket.org/richardpenman/browsercookie)
-
-# Browser Cookie #
-
-* ***What does it do?*** Loads cookies used by your web browser into a cookiejar object.
-* ***Why is it useful?*** This means you can use python to download and get the same content you see in the web browser without needing to login.
-* ***Which browsers are supported?*** Currently Chrome, Firefox, Opera, Edge, and Chromium.
-* ***How are the cookies stored?*** In a sqlite database in your home directory.
-
-## Install ##
-```
-#!bash
-
-    pip3 install browser-cookie3
-
-```
-
-
-## Usage ##
-
-Here is a *dangerous* hack to extract the title from a webpage:
-```
-#!python
->>> import re
->>> get_title = lambda html: re.findall('<title>(.*?)</title>', html, flags=re.DOTALL)[0].strip()
-```
-
-And here is the webpage title when downloaded normally:
-```
-#!python
->>> import urllib2
->>> url = 'https://bitbucket.org/'
->>> public_html = urllib2.urlopen(url).read()
->>> get_title(public_html)
-'Git and Mercurial code management for teams'
-```
-
-Now let's try with browser_cookie3 - make sure you are logged into Bitbucket in Firefox before trying this example:
-```
-#!python
-
->>> import browser_cookie3
->>> cj = browser_cookie3.firefox()
->>> opener = urllib2.build_opener(urllib2.HTTPCookieProcessor(cj))
->>> login_html = opener.open(url).read()
->>> get_title(login_html)
-'richardpenman / home &mdash; Bitbucket'
-```
-
-You should see your own username here, meaning the module successfully loaded the cookies from Firefox.
-
-Here is an alternative example with [requests](http://docs.python-requests.org/en/latest/), this time loading the Chrome cookies. Again make sure you are logged into Bitbucket in Chrome before running this:
-```
-#!python
-
->>> import browser_cookie3
->>> import requests
->>> cj = browser_cookie3.chrome()
->>> r = requests.get(url, cookies=cj)
->>> get_title(r.content)
-'richardpenman / home &mdash; Bitbucket'
-```
-
-Alternatively if you don't know/care which browser has the cookies you want then all available browser cookies can be loaded:
-```
-#!python
-
->>> import browser_cookie3
->>> import requests
->>> cj = browser_cookie3.load()
->>> r = requests.get(url, cookies=cj)
->>> get_title(r.content)
-'richardpenman / home &mdash; Bitbucket'
-```
-
-Alternatively if you are only interested in cookies from a specific domain, you can specify a domain filter.
-```
-#!python
-
->>> import browser_cookie3
->>> import requests
->>> cj = browser_cookie3.chrome(domain_name='www.bitbucket.com')
->>> r = requests.get(url, cookies=cj)
->>> get_title(r.content)
-'richardpenman / home &mdash; Bitbucket'
-```
-## Fresh cookie files
-Creating and testing a fresh cookie file can help eliminate some possible user specific issues. It also allows you to upload a cookie file you are having issus with, since you should never upload your main cookie file!
-### Chrome and chromium
-For linux and assumably mac:
-
-Run `google-chrome-stable --user-data-dir=browser_cookie3 #replace google-chrome-stable with your command to start chrome/chromium` and when you close the browser you will have a new cookie file at `browser_cookie3/Default/Cookies`
-
-If you want to share a cookie file then visit some site that will generate cookie (without logging in!), example https://www.theverge.com/ will save cookies after you accept the GDPR notice.
-
-### Gnome, Brave (and other Chromium browsers) password storage
-
-If `browser_cookie3` is unable to decrypt cookies, you can start your browser with the `--password-store=gnome-keyring` parameter.  For example:
-
-```sh
-/usr/bin/brave-browser-stable --password-store=gnome-keyring %U
-```
-
-This is confirmed to work with the Brave browser but may also work with other Chromium based browsers as well.
-
-## Planned backwards incompatible changes for 1.0
-- more sensible cookie file checking order, like first using the default defined in profiles.ini for firefox
-
-## Contribute ##
-So far the following platforms are supported:
-
-* **Chrome:** Linux, OSX, Windows
-* **Firefox:** Linux, OSX, Windows
-* **Opera:** Linux, OSX, Windows
-* **Edge:** Linux, OSX, Windows
-* **Chromium:** Linux, OSX, Windows
-* **Brave** Linux (using Gnome keyring), OSX, Windows
-
-## Testing Dates  (dd/mm/yy) ##
-
-OS      |  Chrome  | Firefox |  Opera  |   Edge   | Chromium | Brave    |
-:------ | :------: | :-----: | :-----: | :------: | :------: | :------: |
-Mac     | 09/12/20 |09/12/20 |09/12/20 | 09/12/20 | 09/12/20 |  |
-Linux   | 09/12/20 |09/12/20 |09/12/20 | 09/12/20 | 09/12/20 | 07/24/21 |
-Windows | 09/12/20 |09/12/20 |09/12/20 | 09/12/20 | 09/12/20 | |
-
-However I only tested on a single version of each browser and so am not sure if the cookie sqlite format changes location or format in earlier/later versions. If you experience a problem please [open an issue](https://github.com/borisbabic/browser_cookie3/issues/new) which includes details of the browser version and operating system. Also patches to support other browsers are very welcome, particularly for Chrome and Internet Explorer on Windows.
-
-## Acknowledgements ##
-Special thanks to Nathan Henrie for his example of [how to decode the Chrome cookies](http://n8henrie.com/2013/11/use-chromes-cookies-for-easier-downloading-with-python-requests/).
->>>>>>> d19981f7
+This is a python3 fork of [Richard Penman's Browser Cookie](https://github.com/richardpenman/browsercookie)
+
+# Browser Cookie #
+
+* ***What does it do?*** Loads cookies used by your web browser into a cookiejar object.
+* ***Why is it useful?*** This means you can use python to download and get the same content you see in the web browser without needing to login.
+* ***Which browsers are supported?*** Currently Chrome, Firefox, Opera, Edge, and Chromium.
+* ***How are the cookies stored?*** In a sqlite database in your home directory.
+
+## Install ##
+```
+#!bash
+
+    pip3 install browser-cookie3
+
+```
+
+
+## Usage ##
+
+Here is a *dangerous* hack to extract the title from a webpage:
+```
+#!python
+>>> import re
+>>> get_title = lambda html: re.findall('<title>(.*?)</title>', html, flags=re.DOTALL)[0].strip()
+```
+
+And here is the webpage title when downloaded normally:
+```
+#!python
+>>> import urllib2
+>>> url = 'https://bitbucket.org/'
+>>> public_html = urllib2.urlopen(url).read()
+>>> get_title(public_html)
+'Git and Mercurial code management for teams'
+```
+
+Now let's try with browser_cookie3 - make sure you are logged into Bitbucket in Firefox before trying this example:
+```
+#!python
+
+>>> import browser_cookie3
+>>> cj = browser_cookie3.firefox()
+>>> opener = urllib2.build_opener(urllib2.HTTPCookieProcessor(cj))
+>>> login_html = opener.open(url).read()
+>>> get_title(login_html)
+'richardpenman / home &mdash; Bitbucket'
+```
+
+You should see your own username here, meaning the module successfully loaded the cookies from Firefox.
+
+Here is an alternative example with [requests](http://docs.python-requests.org/en/latest/), this time loading the Chrome cookies. Again make sure you are logged into Bitbucket in Chrome before running this:
+```
+#!python
+
+>>> import browser_cookie3
+>>> import requests
+>>> cj = browser_cookie3.chrome()
+>>> r = requests.get(url, cookies=cj)
+>>> get_title(r.content)
+'richardpenman / home &mdash; Bitbucket'
+```
+
+Alternatively if you don't know/care which browser has the cookies you want then all available browser cookies can be loaded:
+```
+#!python
+
+>>> import browser_cookie3
+>>> import requests
+>>> cj = browser_cookie3.load()
+>>> r = requests.get(url, cookies=cj)
+>>> get_title(r.content)
+'richardpenman / home &mdash; Bitbucket'
+```
+
+Alternatively if you are only interested in cookies from a specific domain, you can specify a domain filter.
+```
+#!python
+
+>>> import browser_cookie3
+>>> import requests
+>>> cj = browser_cookie3.chrome(domain_name='www.bitbucket.com')
+>>> r = requests.get(url, cookies=cj)
+>>> get_title(r.content)
+'richardpenman / home &mdash; Bitbucket'
+```
+## Fresh cookie files
+Creating and testing a fresh cookie file can help eliminate some possible user specific issues. It also allows you to upload a cookie file you are having issus with, since you should never upload your main cookie file!
+### Chrome and chromium
+For linux and assumably mac:
+
+Run `google-chrome-stable --user-data-dir=browser_cookie3 #replace google-chrome-stable with your command to start chrome/chromium` and when you close the browser you will have a new cookie file at `browser_cookie3/Default/Cookies`
+
+If you want to share a cookie file then visit some site that will generate cookie (without logging in!), example https://www.theverge.com/ will save cookies after you accept the GDPR notice.
+
+### Gnome, Brave (and other Chromium browsers) password storage
+
+If `browser_cookie3` is unable to decrypt cookies, you can start your browser with the `--password-store=gnome-keyring` parameter.  For example:
+
+```sh
+/usr/bin/brave-browser-stable --password-store=gnome-keyring %U
+```
+
+This is confirmed to work with the Brave browser but may also work with other Chromium based browsers as well.
+
+## Planned backwards incompatible changes for 1.0
+- more sensible cookie file checking order, like first using the default defined in profiles.ini for firefox
+
+## Contribute ##
+So far the following platforms are supported:
+
+* **Chrome:** Linux, OSX, Windows
+* **Firefox:** Linux, OSX, Windows
+* **Opera:** Linux, OSX, Windows
+* **Edge:** Linux, OSX, Windows
+* **Chromium:** Linux, OSX, Windows
+* **Brave** Linux (using Gnome keyring), OSX, Windows
+
+## Testing Dates  (dd/mm/yy) ##
+
+OS      |  Chrome  | Firefox |  Opera  |   Edge   | Chromium | Brave    |
+:------ | :------: | :-----: | :-----: | :------: | :------: | :------: |
+Mac     | 09/12/20 |09/12/20 |09/12/20 | 09/12/20 | 09/12/20 |  |
+Linux   | 09/12/20 |09/12/20 |09/12/20 | 09/12/20 | 09/12/20 | 07/24/21 |
+Windows | 09/12/20 |09/12/20 |09/12/20 | 09/12/20 | 09/12/20 | |
+
+However I only tested on a single version of each browser and so am not sure if the cookie sqlite format changes location or format in earlier/later versions. If you experience a problem please [open an issue](https://github.com/borisbabic/browser_cookie3/issues/new) which includes details of the browser version and operating system. Also patches to support other browsers are very welcome, particularly for Chrome and Internet Explorer on Windows.
+
+## Acknowledgements ##
+Special thanks to Nathan Henrie for his example of [how to decode the Chrome cookies](http://n8henrie.com/2013/11/use-chromes-cookies-for-easier-downloading-with-python-requests/).